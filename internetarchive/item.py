--- conflicted
+++ resolved
@@ -202,15 +202,9 @@
 
     # _upload_file()
     #_____________________________________________________________________________________
-<<<<<<< HEAD
     def _upload_file(self, body, key=None, metadata={}, headers={}, access_key=None,
-                           secret_key=None, verbose=False, debug=False, **kwargs):
-=======
-    def upload_file(self, body, key=None, metadata={}, headers={},
-                    access_key=None, secret_key=None, queue_derive=True, 
-                    ignore_preexisting_bucket=False, verify=True, verbose=False,
-                    debug=False):
->>>>>>> 2a8a26d8
+                           secret_key=None, verify=True, verbose=False, debug=False,
+                           **kwargs):
         """Upload a single file to an item. The item will be created
         if it does not exist.
 
