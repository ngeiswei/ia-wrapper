--- conflicted
+++ resolved
@@ -5,7 +5,6 @@
 except ImportError:
     import json
 from fnmatch import fnmatch
-<<<<<<< HEAD
 from six.moves import http_client
 from six.moves.urllib.parse import urlencode
 import six
@@ -13,17 +12,9 @@
 import jsonpatch
 from requests.exceptions import ConnectionError, HTTPError
 from requests import Request
-=======
-from requests import Request, Session
-from requests.exceptions import ConnectionError, HTTPError
 from clint.textui import progress
 
-from jsonpatch import make_patch
-
-from . import s3, config, __version__, utils
->>>>>>> 2847a684
-
-from . import __version__
+from . import __version__, utils
 
 
 # Item class
@@ -267,18 +258,8 @@
             pass
 
         key = body.name.split('/')[-1] if key is None else key
-<<<<<<< HEAD
         base_url = '{protocol}//s3.us.archive.org/identifier'.format(**self.__dict__)
         url = '{base_url}/{key}'.format(base_url=base_url, key=key)
-        request = S3Request(
-            method='PUT', 
-            url=url, 
-            headers=headers, 
-            data=body,
-            metadata=metadata,
-            queue_derive=queue_derive,
-=======
-        url = 'http://s3.us.archive.org/{0}/{1}'.format(self.identifier, key) 
         headers = s3.build_headers(metadata=metadata, 
                                    headers=headers, 
                                    queue_derive=queue_derive,
@@ -305,18 +286,10 @@
             headers=headers,
             data=data,
             auth=s3.BasicAuth(access_key, secret_key),
->>>>>>> 2847a684
         )
         if debug:
             return request
         else:
-<<<<<<< HEAD
-            if verbose:
-                sys.stdout.write(' uploading: {id}\n'.format(id=key))
-=======
-            if not self.session:
-                self.session = Session()
->>>>>>> 2847a684
             prepared_request = request.prepare()
             return self.session.send(prepared_request, stream=True, access_key=access_key,
                                      secret_key=secret_key)
@@ -519,17 +492,11 @@
 
     # delete()
     #_____________________________________________________________________________________
-<<<<<<< HEAD
     def delete(self, cascade_delete=False, headers={}, verbose=False, debug=False):
         cascade_delete = 0 if False else 1
         headers['cascade_delete'] = cascade_delete
         url = 'http://s3.us.archive.org/{0}/{1}'.format(self.identifier, self.name)
-=======
-    def delete(self, debug=False, verbose=False, cascade_delete=False):
-        headers = s3.build_headers(cascade_delete=cascade_delete)
-        url = 'http://s3.us.archive.org/{0}/{1}'.format(self.identifier, self.fname)
         access_key, secret_key = config.get_s3_keys()
->>>>>>> 2847a684
         request = Request(
             method='DELETE',
             url=url,
